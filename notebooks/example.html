--- conflicted
+++ resolved
@@ -1,450 +1,349 @@
-<<<<<<< HEAD
-<html>
-    <head>
-        <meta charset="utf-8">
-        
-            <script>function neighbourhoodHighlight(params) {
-  // console.log("in nieghbourhoodhighlight");
-  allNodes = nodes.get({ returnType: "Object" });
-  // originalNodes = JSON.parse(JSON.stringify(allNodes));
-  // if something is selected:
-  if (params.nodes.length > 0) {
-    highlightActive = true;
-    var i, j;
-    var selectedNode = params.nodes[0];
-    var degrees = 2;
-
-    // mark all nodes as hard to read.
-    for (let nodeId in allNodes) {
-      // nodeColors[nodeId] = allNodes[nodeId].color;
-      allNodes[nodeId].color = "rgba(200,200,200,0.5)";
-      if (allNodes[nodeId].hiddenLabel === undefined) {
-        allNodes[nodeId].hiddenLabel = allNodes[nodeId].label;
-        allNodes[nodeId].label = undefined;
-      }
-    }
-    var connectedNodes = network.getConnectedNodes(selectedNode);
-    var allConnectedNodes = [];
-
-    // get the second degree nodes
-    for (i = 1; i < degrees; i++) {
-      for (j = 0; j < connectedNodes.length; j++) {
-        allConnectedNodes = allConnectedNodes.concat(
-          network.getConnectedNodes(connectedNodes[j])
-        );
-      }
-    }
-
-    // all second degree nodes get a different color and their label back
-    for (i = 0; i < allConnectedNodes.length; i++) {
-      // allNodes[allConnectedNodes[i]].color = "pink";
-      allNodes[allConnectedNodes[i]].color = "rgba(150,150,150,0.75)";
-      if (allNodes[allConnectedNodes[i]].hiddenLabel !== undefined) {
-        allNodes[allConnectedNodes[i]].label =
-          allNodes[allConnectedNodes[i]].hiddenLabel;
-        allNodes[allConnectedNodes[i]].hiddenLabel = undefined;
-      }
-    }
-
-    // all first degree nodes get their own color and their label back
-    for (i = 0; i < connectedNodes.length; i++) {
-      // allNodes[connectedNodes[i]].color = undefined;
-      allNodes[connectedNodes[i]].color = nodeColors[connectedNodes[i]];
-      if (allNodes[connectedNodes[i]].hiddenLabel !== undefined) {
-        allNodes[connectedNodes[i]].label =
-          allNodes[connectedNodes[i]].hiddenLabel;
-        allNodes[connectedNodes[i]].hiddenLabel = undefined;
-      }
-    }
-
-    // the main node gets its own color and its label back.
-    // allNodes[selectedNode].color = undefined;
-    allNodes[selectedNode].color = nodeColors[selectedNode];
-    if (allNodes[selectedNode].hiddenLabel !== undefined) {
-      allNodes[selectedNode].label = allNodes[selectedNode].hiddenLabel;
-      allNodes[selectedNode].hiddenLabel = undefined;
-    }
-  } else if (highlightActive === true) {
-    // console.log("highlightActive was true");
-    // reset all nodes
-    for (let nodeId in allNodes) {
-      // allNodes[nodeId].color = "purple";
-      allNodes[nodeId].color = nodeColors[nodeId];
-      // delete allNodes[nodeId].color;
-      if (allNodes[nodeId].hiddenLabel !== undefined) {
-        allNodes[nodeId].label = allNodes[nodeId].hiddenLabel;
-        allNodes[nodeId].hiddenLabel = undefined;
-      }
-    }
-    highlightActive = false;
-  }
-
-  // transform the object into an array
-  var updateArray = [];
-  if (params.nodes.length > 0) {
-    for (let nodeId in allNodes) {
-      if (allNodes.hasOwnProperty(nodeId)) {
-        // console.log(allNodes[nodeId]);
-        updateArray.push(allNodes[nodeId]);
-      }
-    }
-    nodes.update(updateArray);
-  } else {
-    // console.log("Nothing was selected");
-    for (let nodeId in allNodes) {
-      if (allNodes.hasOwnProperty(nodeId)) {
-        // console.log(allNodes[nodeId]);
-        // allNodes[nodeId].color = {};
-        updateArray.push(allNodes[nodeId]);
-      }
-    }
-    nodes.update(updateArray);
-  }
-}
-
-function filterHighlight(params) {
-  allNodes = nodes.get({ returnType: "Object" });
-  // if something is selected:
-  if (params.nodes.length > 0) {
-    filterActive = true;
-    let selectedNodes = params.nodes;
-
-    // hiding all nodes and saving the label
-    for (let nodeId in allNodes) {
-      allNodes[nodeId].hidden = true;
-      if (allNodes[nodeId].savedLabel === undefined) {
-        allNodes[nodeId].savedLabel = allNodes[nodeId].label;
-        allNodes[nodeId].label = undefined;
-      }
-    }
-
-    for (let i=0; i < selectedNodes.length; i++) {
-      allNodes[selectedNodes[i]].hidden = false;
-      if (allNodes[selectedNodes[i]].savedLabel !== undefined) {
-        allNodes[selectedNodes[i]].label = allNodes[selectedNodes[i]].savedLabel;
-        allNodes[selectedNodes[i]].savedLabel = undefined;
-      }
-    }
-
-  } else if (filterActive === true) {
-    // reset all nodes
-    for (let nodeId in allNodes) {
-      allNodes[nodeId].hidden = false;
-      if (allNodes[nodeId].savedLabel !== undefined) {
-        allNodes[nodeId].label = allNodes[nodeId].savedLabel;
-        allNodes[nodeId].savedLabel = undefined;
-      }
-    }
-    filterActive = false;
-  }
-
-  // transform the object into an array
-  var updateArray = [];
-  if (params.nodes.length > 0) {
-    for (let nodeId in allNodes) {
-      if (allNodes.hasOwnProperty(nodeId)) {
-        updateArray.push(allNodes[nodeId]);
-      }
-    }
-    nodes.update(updateArray);
-  } else {
-    for (let nodeId in allNodes) {
-      if (allNodes.hasOwnProperty(nodeId)) {
-        updateArray.push(allNodes[nodeId]);
-      }
-    }
-    nodes.update(updateArray);
-  }
-}
-
-function selectNode(nodes) {
-  network.selectNodes(nodes);
-  neighbourhoodHighlight({ nodes: nodes });
-  return nodes;
-}
-
-function selectNodes(nodes) {
-  network.selectNodes(nodes);
-  filterHighlight({nodes: nodes});
-  return nodes;
-}
-
-function highlightFilter(filter) {
-  let selectedNodes = []
-  let selectedProp = filter['property']
-  if (filter['item'] === 'node') {
-    let allNodes = nodes.get({ returnType: "Object" });
-    for (let nodeId in allNodes) {
-      if (allNodes[nodeId][selectedProp] && filter['value'].includes((allNodes[nodeId][selectedProp]).toString())) {
-        selectedNodes.push(nodeId)
-      }
-    }
-  }
-  else if (filter['item'] === 'edge'){
-    let allEdges = edges.get({returnType: 'object'});
-    // check if the selected property exists for selected edge and select the nodes connected to the edge
-    for (let edge in allEdges) {
-      if (allEdges[edge][selectedProp] && filter['value'].includes((allEdges[edge][selectedProp]).toString())) {
-        selectedNodes.push(allEdges[edge]['from'])
-        selectedNodes.push(allEdges[edge]['to'])
-      }
-    }
-  }
-  selectNodes(selectedNodes)
-}</script>
-            <link rel="stylesheet" href="https://cdnjs.cloudflare.com/ajax/libs/vis-network/9.0.4/dist/dist/vis-network.min.css" integrity="sha512-+5tJeVsSE2tSnmKB5SWOD0GsYA5dOP0B/FSv7I2GYhdOcyjJq81Q1St3qgJgInwreAdNuw0KGJ0FOaxOJ0E4yw==" crossorigin="anonymous" referrerpolicy="no-referrer" />
-            <script src="https://cdnjs.cloudflare.com/ajax/libs/vis-network/9.0.4/dist/vis-network.js"
-                integrity="sha512-CEbUhbSq35hCqBH8ckfAkH1Tcua5NEywtEzwiJ+BUC4EIZkC7vyta3ivZu/WqJhK1qHTurO3hwHsErU3HHjwIA=="
-                crossorigin="anonymous"
-                referrerpolicy="no-referrer"></script>
-            
-        
-        <link
-          href="https://cdn.jsdelivr.net/npm/bootstrap@5.0.0-beta3/dist/css/bootstrap.min.css"
-          rel="stylesheet"
-          integrity="sha384-eOJMYsd53ii+scO/bJGFsiCZc+5NDVN2yr8+0RDqr0Ql0h+rP48ckxlpbzKgwra6"
-          crossorigin="anonymous"
-        />
-        <script
-          src="https://cdn.jsdelivr.net/npm/bootstrap@5.0.0-beta3/dist/js/bootstrap.bundle.min.js"
-          integrity="sha384-JEW9xMcG8R+pH31jmWH6WWP0WintQrMb4s7ZOdauHnUtxwoG2vI5DkLtS3qm9Ekf"
-          crossorigin="anonymous"
-        ></script>
-
-
-        <center>
-          <h1></h1>
-        </center>
-        <style type="text/css">
-
-             #mynetwork {
-                 width: 100%;
-                 height: 500px;
-                 background-color: #ffffff;
-                 border: 1px solid lightgray;
-                 position: relative;
-                 float: left;
-             }
-
-             
-
-             
-
-             
-        </style>
-    </head>
-
-
-    <body>
-        <div class="card" style="width: 100%">
-            
-            
-            <div id="mynetwork" class="card-body"></div>
-        </div>
-
-        
-        
-
-        <script type="text/javascript">
-
-              // initialize global variables.
-              var edges;
-              var nodes;
-              var allNodes;
-              var allEdges;
-              var nodeColors;
-              var originalNodes;
-              var network;
-              var container;
-              var options, data;
-              var filter = {
-                  item : '',
-                  property : '',
-                  value : []
-              };
-
-              
-
-              
-
-              // This method is responsible for drawing the graph, returns the drawn network
-              function drawGraph() {
-                  var container = document.getElementById('mynetwork');
-
-                  
-
-                  // parsing and collecting nodes and edges from the python
-                  nodes = new vis.DataSet([{"color": "#97c2fc", "id": 0, "label": 0, "shape": "dot"}, {"color": "#97c2fc", "id": 1, "label": 1, "shape": "dot"}, {"color": "#97c2fc", "id": 2, "label": 2, "shape": "dot"}, {"color": "#97c2fc", "id": 3, "label": 3, "shape": "dot"}, {"color": "#97c2fc", "id": 4, "label": 4, "shape": "dot"}]);
-                  edges = new vis.DataSet([{"from": 0, "to": 2}, {"from": 0, "to": 3}, {"from": 0, "to": 4}, {"from": 1, "to": 1}, {"from": 1, "to": 3}, {"from": 1, "to": 2}]);
-
-                  nodeColors = {};
-                  allNodes = nodes.get({ returnType: "Object" });
-                  for (nodeId in allNodes) {
-                    nodeColors[nodeId] = allNodes[nodeId].color;
-                  }
-                  allEdges = edges.get({ returnType: "Object" });
-                  // adding nodes and edges to the graph
-                  data = {nodes: nodes, edges: edges};
-
-                  var options = {
-    "configure": {
-        "enabled": false
-    },
-    "edges": {
-        "color": {
-            "inherit": true
-        },
-        "smooth": {
-            "enabled": false,
-            "type": "continuous"
-        }
-    },
-    "interaction": {
-        "dragNodes": true,
-        "hideEdgesOnDrag": false,
-        "hideNodesOnDrag": false
-    },
-    "physics": {
-        "enabled": true,
-        "stabilization": {
-            "enabled": true,
-            "fit": true,
-            "iterations": 1000,
-            "onlyDynamicEdges": false,
-            "updateInterval": 50
-        }
-    }
-};
-
-                  
-
-
-                  
-
-                  network = new vis.Network(container, data, options);
-
-                  
-
-                  
-
-                  
-
-
-                  
-
-                  return network;
-
-              }
-              drawGraph();
-        </script>
-    </body>
-=======
-<html>
-<head>
-<link rel="stylesheet" href="https://cdn.jsdelivr.net/npm/vis-network@latest/styles/vis-network.css" type="text/css" />
-<script type="text/javascript" src="https://cdn.jsdelivr.net/npm/vis-network@latest/dist/vis-network.min.js"> </script>
-<center>
-<h1></h1>
-</center>
-
-<!-- <link rel="stylesheet" href="../node_modules/vis/dist/vis.min.css" type="text/css" />
-<script type="text/javascript" src="../node_modules/vis/dist/vis.js"> </script>-->
-
-<style type="text/css">
-
-        #mynetwork {
-            width: 500px;
-            height: 500px;
-            background-color: #ffffff;
-            border: 1px solid lightgray;
-            position: relative;
-            float: left;
-        }
-
-        
-
-        
-
-        
-</style>
-
-</head>
-
-<body>
-<div id = "mynetwork"></div>
-
-
-<script type="text/javascript">
-
-    // initialize global variables.
-    var edges;
-    var nodes;
-    var network; 
-    var container;
-    var options, data;
-
-    
-    // This method is responsible for drawing the graph, returns the drawn network
-    function drawGraph() {
-        var container = document.getElementById('mynetwork');
-        
-        
-
-        // parsing and collecting nodes and edges from the python
-        nodes = new vis.DataSet([{"id": 0, "label": 0, "shape": "dot"}, {"id": 1, "label": 1, "shape": "dot"}, {"id": 2, "label": 2, "shape": "dot"}, {"id": 3, "label": 3, "shape": "dot"}, {"id": 4, "label": 4, "shape": "dot"}]);
-        edges = new vis.DataSet([{"from": 0, "to": 2}, {"from": 0, "to": 3}, {"from": 0, "to": 4}, {"from": 1, "to": 1}, {"from": 1, "to": 3}, {"from": 1, "to": 2}]);
-
-        // adding nodes and edges to the graph
-        data = {nodes: nodes, edges: edges};
-
-        var options = {
-    "configure": {
-        "enabled": false
-    },
-    "edges": {
-        "color": {
-            "inherit": true
-        },
-        "smooth": {
-            "enabled": true,
-            "type": "dynamic"
-        }
-    },
-    "interaction": {
-        "dragNodes": true,
-        "hideEdgesOnDrag": false,
-        "hideNodesOnDrag": false
-    },
-    "physics": {
-        "enabled": true,
-        "stabilization": {
-            "enabled": true,
-            "fit": true,
-            "iterations": 1000,
-            "onlyDynamicEdges": false,
-            "updateInterval": 50
-        }
-    }
-};
-        
-        
-
-        
-
-        network = new vis.Network(container, data, options);
-	 
-        
-
-
-        
-
-        return network;
-
-    }
-
-    drawGraph();
-
-</script>
-</body>
->>>>>>> 12488b6d
+<html>
+    <head>
+        <meta charset="utf-8">
+        
+            <script>function neighbourhoodHighlight(params) {
+  // console.log("in nieghbourhoodhighlight");
+  allNodes = nodes.get({ returnType: "Object" });
+  // originalNodes = JSON.parse(JSON.stringify(allNodes));
+  // if something is selected:
+  if (params.nodes.length > 0) {
+    highlightActive = true;
+    var i, j;
+    var selectedNode = params.nodes[0];
+    var degrees = 2;
+
+    // mark all nodes as hard to read.
+    for (let nodeId in allNodes) {
+      // nodeColors[nodeId] = allNodes[nodeId].color;
+      allNodes[nodeId].color = "rgba(200,200,200,0.5)";
+      if (allNodes[nodeId].hiddenLabel === undefined) {
+        allNodes[nodeId].hiddenLabel = allNodes[nodeId].label;
+        allNodes[nodeId].label = undefined;
+      }
+    }
+    var connectedNodes = network.getConnectedNodes(selectedNode);
+    var allConnectedNodes = [];
+
+    // get the second degree nodes
+    for (i = 1; i < degrees; i++) {
+      for (j = 0; j < connectedNodes.length; j++) {
+        allConnectedNodes = allConnectedNodes.concat(
+          network.getConnectedNodes(connectedNodes[j])
+        );
+      }
+    }
+
+    // all second degree nodes get a different color and their label back
+    for (i = 0; i < allConnectedNodes.length; i++) {
+      // allNodes[allConnectedNodes[i]].color = "pink";
+      allNodes[allConnectedNodes[i]].color = "rgba(150,150,150,0.75)";
+      if (allNodes[allConnectedNodes[i]].hiddenLabel !== undefined) {
+        allNodes[allConnectedNodes[i]].label =
+          allNodes[allConnectedNodes[i]].hiddenLabel;
+        allNodes[allConnectedNodes[i]].hiddenLabel = undefined;
+      }
+    }
+
+    // all first degree nodes get their own color and their label back
+    for (i = 0; i < connectedNodes.length; i++) {
+      // allNodes[connectedNodes[i]].color = undefined;
+      allNodes[connectedNodes[i]].color = nodeColors[connectedNodes[i]];
+      if (allNodes[connectedNodes[i]].hiddenLabel !== undefined) {
+        allNodes[connectedNodes[i]].label =
+          allNodes[connectedNodes[i]].hiddenLabel;
+        allNodes[connectedNodes[i]].hiddenLabel = undefined;
+      }
+    }
+
+    // the main node gets its own color and its label back.
+    // allNodes[selectedNode].color = undefined;
+    allNodes[selectedNode].color = nodeColors[selectedNode];
+    if (allNodes[selectedNode].hiddenLabel !== undefined) {
+      allNodes[selectedNode].label = allNodes[selectedNode].hiddenLabel;
+      allNodes[selectedNode].hiddenLabel = undefined;
+    }
+  } else if (highlightActive === true) {
+    // console.log("highlightActive was true");
+    // reset all nodes
+    for (let nodeId in allNodes) {
+      // allNodes[nodeId].color = "purple";
+      allNodes[nodeId].color = nodeColors[nodeId];
+      // delete allNodes[nodeId].color;
+      if (allNodes[nodeId].hiddenLabel !== undefined) {
+        allNodes[nodeId].label = allNodes[nodeId].hiddenLabel;
+        allNodes[nodeId].hiddenLabel = undefined;
+      }
+    }
+    highlightActive = false;
+  }
+
+  // transform the object into an array
+  var updateArray = [];
+  if (params.nodes.length > 0) {
+    for (let nodeId in allNodes) {
+      if (allNodes.hasOwnProperty(nodeId)) {
+        // console.log(allNodes[nodeId]);
+        updateArray.push(allNodes[nodeId]);
+      }
+    }
+    nodes.update(updateArray);
+  } else {
+    // console.log("Nothing was selected");
+    for (let nodeId in allNodes) {
+      if (allNodes.hasOwnProperty(nodeId)) {
+        // console.log(allNodes[nodeId]);
+        // allNodes[nodeId].color = {};
+        updateArray.push(allNodes[nodeId]);
+      }
+    }
+    nodes.update(updateArray);
+  }
+}
+
+function filterHighlight(params) {
+  allNodes = nodes.get({ returnType: "Object" });
+  // if something is selected:
+  if (params.nodes.length > 0) {
+    filterActive = true;
+    let selectedNodes = params.nodes;
+
+    // hiding all nodes and saving the label
+    for (let nodeId in allNodes) {
+      allNodes[nodeId].hidden = true;
+      if (allNodes[nodeId].savedLabel === undefined) {
+        allNodes[nodeId].savedLabel = allNodes[nodeId].label;
+        allNodes[nodeId].label = undefined;
+      }
+    }
+
+    for (let i=0; i < selectedNodes.length; i++) {
+      allNodes[selectedNodes[i]].hidden = false;
+      if (allNodes[selectedNodes[i]].savedLabel !== undefined) {
+        allNodes[selectedNodes[i]].label = allNodes[selectedNodes[i]].savedLabel;
+        allNodes[selectedNodes[i]].savedLabel = undefined;
+      }
+    }
+
+  } else if (filterActive === true) {
+    // reset all nodes
+    for (let nodeId in allNodes) {
+      allNodes[nodeId].hidden = false;
+      if (allNodes[nodeId].savedLabel !== undefined) {
+        allNodes[nodeId].label = allNodes[nodeId].savedLabel;
+        allNodes[nodeId].savedLabel = undefined;
+      }
+    }
+    filterActive = false;
+  }
+
+  // transform the object into an array
+  var updateArray = [];
+  if (params.nodes.length > 0) {
+    for (let nodeId in allNodes) {
+      if (allNodes.hasOwnProperty(nodeId)) {
+        updateArray.push(allNodes[nodeId]);
+      }
+    }
+    nodes.update(updateArray);
+  } else {
+    for (let nodeId in allNodes) {
+      if (allNodes.hasOwnProperty(nodeId)) {
+        updateArray.push(allNodes[nodeId]);
+      }
+    }
+    nodes.update(updateArray);
+  }
+}
+
+function selectNode(nodes) {
+  network.selectNodes(nodes);
+  neighbourhoodHighlight({ nodes: nodes });
+  return nodes;
+}
+
+function selectNodes(nodes) {
+  network.selectNodes(nodes);
+  filterHighlight({nodes: nodes});
+  return nodes;
+}
+
+function highlightFilter(filter) {
+  let selectedNodes = []
+  let selectedProp = filter['property']
+  if (filter['item'] === 'node') {
+    let allNodes = nodes.get({ returnType: "Object" });
+    for (let nodeId in allNodes) {
+      if (allNodes[nodeId][selectedProp] && filter['value'].includes((allNodes[nodeId][selectedProp]).toString())) {
+        selectedNodes.push(nodeId)
+      }
+    }
+  }
+  else if (filter['item'] === 'edge'){
+    let allEdges = edges.get({returnType: 'object'});
+    // check if the selected property exists for selected edge and select the nodes connected to the edge
+    for (let edge in allEdges) {
+      if (allEdges[edge][selectedProp] && filter['value'].includes((allEdges[edge][selectedProp]).toString())) {
+        selectedNodes.push(allEdges[edge]['from'])
+        selectedNodes.push(allEdges[edge]['to'])
+      }
+    }
+  }
+  selectNodes(selectedNodes)
+}</script>
+            <link rel="stylesheet" href="https://cdnjs.cloudflare.com/ajax/libs/vis-network/9.1.2/dist/dist/vis-network.min.css" integrity="sha512-WgxfT5LWjfszlPHXRmBWHkV2eceiWTOBvrKCNbdgDYTHrT2AeLCGbF4sZlZw3UMN3WtL0tGUoIAKsu8mllg/XA==" crossorigin="anonymous" referrerpolicy="no-referrer" />
+            <script src="https://cdnjs.cloudflare.com/ajax/libs/vis-network/9.1.2/dist/vis-network.min.js" integrity="sha512-LnvoEWDFrqGHlHmDD2101OrLcbsfkrzoSpvtSQtxK3RMnRV0eOkhhBN2dXHKRrUU8p2DGRTk35n4O8nWSVe1mQ==" crossorigin="anonymous" referrerpolicy="no-referrer"></script>
+            
+            
+            
+            
+            
+            
+
+        
+<center>
+<h1></h1>
+</center>
+
+<!-- <link rel="stylesheet" href="../node_modules/vis/dist/vis.min.css" type="text/css" />
+<script type="text/javascript" src="../node_modules/vis/dist/vis.js"> </script>-->
+        <link
+          href="https://cdn.jsdelivr.net/npm/bootstrap@5.0.0-beta3/dist/css/bootstrap.min.css"
+          rel="stylesheet"
+          integrity="sha384-eOJMYsd53ii+scO/bJGFsiCZc+5NDVN2yr8+0RDqr0Ql0h+rP48ckxlpbzKgwra6"
+          crossorigin="anonymous"
+        />
+        <script
+          src="https://cdn.jsdelivr.net/npm/bootstrap@5.0.0-beta3/dist/js/bootstrap.bundle.min.js"
+          integrity="sha384-JEW9xMcG8R+pH31jmWH6WWP0WintQrMb4s7ZOdauHnUtxwoG2vI5DkLtS3qm9Ekf"
+          crossorigin="anonymous"
+        ></script>
+
+
+        <center>
+          <h1></h1>
+        </center>
+        <style type="text/css">
+
+             #mynetwork {
+                 width: 100%;
+                 height: 500px;
+                 background-color: #ffffff;
+                 border: 1px solid lightgray;
+                 position: relative;
+                 float: left;
+             }
+
+             
+
+             
+
+             
+        </style>
+    </head>
+
+
+    <body>
+        <div class="card" style="width: 100%">
+            
+            
+            <div id="mynetwork" class="card-body"></div>
+        </div>
+
+        
+        
+
+        <script type="text/javascript">
+
+              // initialize global variables.
+              var edges;
+              var nodes;
+              var allNodes;
+              var allEdges;
+              var nodeColors;
+              var originalNodes;
+              var network;
+              var container;
+              var options, data;
+              var filter = {
+                  item : '',
+                  property : '',
+                  value : []
+              };
+
+              
+
+              
+
+              // This method is responsible for drawing the graph, returns the drawn network
+              function drawGraph() {
+                  var container = document.getElementById('mynetwork');
+
+                  
+
+                  // parsing and collecting nodes and edges from the python
+                  nodes = new vis.DataSet([{"color": "#97c2fc", "id": 0, "label": 0, "shape": "dot"}, {"color": "#97c2fc", "id": 1, "label": 1, "shape": "dot"}, {"color": "#97c2fc", "id": 2, "label": 2, "shape": "dot"}, {"color": "#97c2fc", "id": 3, "label": 3, "shape": "dot"}, {"color": "#97c2fc", "id": 4, "label": 4, "shape": "dot"}]);
+                  edges = new vis.DataSet([{"from": 0, "to": 2}, {"from": 0, "to": 3}, {"from": 0, "to": 4}, {"from": 1, "to": 1}, {"from": 1, "to": 3}, {"from": 1, "to": 2}]);
+
+                  nodeColors = {};
+                  allNodes = nodes.get({ returnType: "Object" });
+                  for (nodeId in allNodes) {
+                    nodeColors[nodeId] = allNodes[nodeId].color;
+                  }
+                  allEdges = edges.get({ returnType: "Object" });
+                  // adding nodes and edges to the graph
+                  data = {nodes: nodes, edges: edges};
+
+                  var options = {
+    "configure": {
+        "enabled": false
+    },
+    "edges": {
+        "color": {
+            "inherit": true
+        },
+        "smooth": {
+            "enabled": true,
+            "type": "dynamic"
+        }
+    },
+    "interaction": {
+        "dragNodes": true,
+        "hideEdgesOnDrag": false,
+        "hideNodesOnDrag": false
+    },
+    "physics": {
+        "enabled": true,
+        "stabilization": {
+            "enabled": true,
+            "fit": true,
+            "iterations": 1000,
+            "onlyDynamicEdges": false,
+            "updateInterval": 50
+        }
+    }
+};
+
+                  
+
+
+                  
+
+                  network = new vis.Network(container, data, options);
+
+                  
+
+                  
+
+                  
+
+
+                  
+
+                  return network;
+
+              }
+              drawGraph();
+        </script>
+    </body>
 </html>