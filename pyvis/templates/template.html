--- conflicted
+++ resolved
@@ -1,5 +1,4 @@
 <html>
-<<<<<<< HEAD
     <head>
         <meta charset="utf-8">
         {% if cdn_resources=="local" %}
@@ -31,107 +30,14 @@
                 <link rel="stylesheet" href="https://cdnjs.cloudflare.com/ajax/libs/tom-select/2.0.0-rc.4/css/tom-select.min.css" integrity="sha512-43fHB3GLgZfz8QXl1RPQ8O66oIgv3po9cJ5erMt1c4QISq9dYb195T3vr5ImnJPXuVroKcGBPXBFKETW8jrPNQ==" crossorigin="anonymous" referrerpolicy="no-referrer" />
                 <script src="https://cdnjs.cloudflare.com/ajax/libs/tom-select/2.0.0-rc.4/js/tom-select.complete.js" integrity="sha512-jeF9CfnvzDiw9G9xiksVjxR2lib44Gnovvkv+3CgCG6NXCD4gqlA5nDAVW5WjpA+i+/zKsUWV5xNEbW1X/HH0Q==" crossorigin="anonymous" referrerpolicy="no-referrer"></script>
             {%  endif %}
-=======
-<head>
-<link rel="stylesheet" href="https://cdn.jsdelivr.net/npm/vis-network@latest/styles/vis-network.css" type="text/css" />
-<script type="text/javascript" src="https://cdn.jsdelivr.net/npm/vis-network@latest/dist/vis-network.min.js"> </script>
+
+        {% endif %}
 <center>
 <h1>{{heading}}</h1>
 </center>
 
 <!-- <link rel="stylesheet" href="../node_modules/vis/dist/vis.min.css" type="text/css" />
 <script type="text/javascript" src="../node_modules/vis/dist/vis.js"> </script>-->
-
-<style type="text/css">
-
-        #mynetwork {
-            width: {{width}};
-            height: {{height}};
-            background-color: {{bgcolor}};
-            border: 1px solid lightgray;
-            position: relative;
-            float: left;
-        }
-
-        {% if nodes|length > 100 and physics_enabled %}
-        #loadingBar {
-            position:absolute;
-            top:0px;
-            left:0px;
-            width: {{width}};
-            height: {{height}};
-            background-color:rgba(200,200,200,0.8);
-            -webkit-transition: all 0.5s ease;
-            -moz-transition: all 0.5s ease;
-            -ms-transition: all 0.5s ease;
-            -o-transition: all 0.5s ease;
-            transition: all 0.5s ease;
-            opacity:1;
-        }
-
-        #bar {
-            position:absolute;
-            top:0px;
-            left:0px;
-            width:20px;
-            height:20px;
-            margin:auto auto auto auto;
-            border-radius:11px;
-            border:2px solid rgba(30,30,30,0.05);
-            background: rgb(0, 173, 246); /* Old browsers */
-            box-shadow: 2px 0px 4px rgba(0,0,0,0.4);
-        }
-
-        #border {
-            position:absolute;
-            top:10px;
-            left:10px;
-            width:500px;
-            height:23px;
-            margin:auto auto auto auto;
-            box-shadow: 0px 0px 4px rgba(0,0,0,0.2);
-            border-radius:10px;
-        }
-
-        #text {
-            position:absolute;
-            top:8px;
-            left:530px;
-            width:30px;
-            height:50px;
-            margin:auto auto auto auto;
-            font-size:22px;
-            color: #000000;
-        }
-
-        div.outerBorder {
-            position:relative;
-            top:400px;
-            width:600px;
-            height:44px;
-            margin:auto auto auto auto;
-            border:8px solid rgba(0,0,0,0.1);
-            background: rgb(252,252,252); /* Old browsers */
-            background: -moz-linear-gradient(top,  rgba(252,252,252,1) 0%, rgba(237,237,237,1) 100%); /* FF3.6+ */
-            background: -webkit-gradient(linear, left top, left bottom, color-stop(0%,rgba(252,252,252,1)), color-stop(100%,rgba(237,237,237,1))); /* Chrome,Safari4+ */
-            background: -webkit-linear-gradient(top,  rgba(252,252,252,1) 0%,rgba(237,237,237,1) 100%); /* Chrome10+,Safari5.1+ */
-            background: -o-linear-gradient(top,  rgba(252,252,252,1) 0%,rgba(237,237,237,1) 100%); /* Opera 11.10+ */
-            background: -ms-linear-gradient(top,  rgba(252,252,252,1) 0%,rgba(237,237,237,1) 100%); /* IE10+ */
-            background: linear-gradient(to bottom,  rgba(252,252,252,1) 0%,rgba(237,237,237,1) 100%); /* W3C */
-            filter: progid:DXImageTransform.Microsoft.gradient( startColorstr='#fcfcfc', endColorstr='#ededed',GradientType=0 ); /* IE6-9 */
-            border-radius:72px;
-            box-shadow: 0px 0px 10px rgba(0,0,0,0.2);
-        }
-        {% endif %}
-
-        {% if conf %}
-        #config {
-            float: left;
-            width: 400px;
-            height: 600px;
-        }
->>>>>>> 12488b6d
-        {% endif %}
         <link
           href="https://cdn.jsdelivr.net/npm/bootstrap@5.0.0-beta3/dist/css/bootstrap.min.css"
           rel="stylesheet"
@@ -332,141 +238,6 @@
             {% endif %}
             <div id="mynetwork" class="card-body"></div>
         </div>
-<<<<<<< HEAD
-=======
-    </div>
-</div>
-{% endif %}
-{% if conf %}
-<div id = "config"></div>
-{% endif %}
-<script type="text/javascript">
-
-    // initialize global variables.
-    var edges;
-    var nodes;
-    var network; 
-    var container;
-    var options, data;
-
-    
-    // This method is responsible for drawing the graph, returns the drawn network
-    function drawGraph() {
-        var container = document.getElementById('mynetwork');
-        
-        {% if use_DOT %}
-
-        var DOTstring = "{{dot_lang|safe}}";
-        data = vis.network.dotparser.DOTToGraph(DOTstring);
-
-        var options = data.options;
-        options = Object.assign(options, {
-            nodes: {
-                shape: "dot"
-            },
-        });
-        {% if options %}
-        options = Object.assign(options, {{options|safe}})
-        {% endif %}
-        
-        {% else %}
-
-        // parsing and collecting nodes and edges from the python
-        nodes = new vis.DataSet({{nodes|tojson}});
-        edges = new vis.DataSet({{edges|tojson}});
-
-        // adding nodes and edges to the graph
-        data = {nodes: nodes, edges: edges};
-
-        var options = {{options|safe}};
-        
-        {% endif %}
-
-        {% if conf %}
-        // if this network requires displaying the configure window,
-        // put it in its div
-        options.configure["container"] = document.getElementById("config");
-        {% endif %}
-
-        network = new vis.Network(container, data, options);
-	 
-        {% if tooltip_link %}
-        // make a custom popup
-        var popup = document.createElement("div");
-        popup.className = 'popup';
-        popupTimeout = null;
-        popup.addEventListener('mouseover', function () {
-            console.log(popup)
-            if (popupTimeout !== null) {
-                clearTimeout(popupTimeout);
-                popupTimeout = null;
-            }
-        });
-        popup.addEventListener('mouseout', function () {
-            if (popupTimeout === null) {
-                hidePopup();
-            }
-        });
-        container.appendChild(popup);
-
-
-        // use the popup event to show
-        network.on("showPopup", function (params) {
-            showPopup(params);
-        });
-
-        // use the hide event to hide it
-        network.on("hidePopup", function (params) {
-            hidePopup();
-        });
-
-
-        // hiding the popup through css
-        function hidePopup() {
-            popupTimeout = setTimeout(function () { popup.style.display = 'none'; }, 500);
-        }
-
-        // showing the popup
-        function showPopup(nodeId) {
-
-            // get the data from the vis.DataSet
-            var nodeData = nodes.get(nodeId);
-            // get the position of the node
-            var posCanvas = network.getPositions([nodeId])[nodeId];
-
-            if (!nodeData) {
-                var edgeData = edges.get(nodeId);
-                var poses = network.getPositions([edgeData.from, edgeData.to]);
-                var middle_x = (poses[edgeData.to].x - poses[edgeData.from].x) * 0.5;
-                var middle_y = (poses[edgeData.to].y - poses[edgeData.from].y) * 0.5;
-                posCanvas = poses[edgeData.from];
-                posCanvas.x = posCanvas.x + middle_x;
-                posCanvas.y = posCanvas.y + middle_y;
-
-                popup.innerHTML = edgeData.title;
-            } else {
-                popup.innerHTML = nodeData.title;
-                // get the bounding box of the node
-                var boundingBox = network.getBoundingBox(nodeId);
-                posCanvas.x = posCanvas.x + 0.5 * (boundingBox.right - boundingBox.left);
-                posCanvas.y = posCanvas.y + 0.5 * (boundingBox.top - boundingBox.bottom);
-            };
-
-            // convert coordinates to the DOM space
-            var posDOM = network.canvasToDOM(posCanvas);
-
-            // Give it an offset
-            posDOM.x += 10;
-            posDOM.y -= 20;
-
-            // show and place the tooltip.
-            popup.style.display = 'block';
-            popup.style.top = posDOM.y + 'px';
-            popup.style.left = posDOM.x + 'px';
-        }
-        {% endif %}
-
->>>>>>> 12488b6d
 
         {% if nodes|length > 100 and physics_enabled %}
             <div id="loadingBar">
